import gc
import numpy as np
import xarray as xr
import scipy.ndimage.filters as conv

from . import dc_utilities as utilities
from .dc_utilities import create_default_clean_mask
from datetime import datetime


def _tsmi(dataset):
    return (dataset.red.astype('float64') + dataset.green.astype('float64')) * 0.0001 / 2


def tsm(dataset_in, clean_mask=None, no_data=0):
    """
    Inputs:
        dataset_in (xarray.Dataset) - dataset retrieved from the Data Cube.
    Optional Inputs:
        clean_mask (numpy.ndarray with dtype boolean) - true for values user considers clean;
            if user does not provide a clean mask, all values will be considered clean
        no_data (int/float) - no data pixel value; default: -9999
    Throws:
        ValueError - if dataset_in is an empty xarray.Dataset.
    """
    assert 'red' in dataset_in and 'green' in dataset_in, "Red and Green bands are required for the TSM analysis."
    # Default to masking nothing.
    if clean_mask is None:
        clean_mask = create_default_clean_mask(dataset_in)

    tsm = 3983 * _tsmi(dataset_in)**1.6246
    tsm.values[np.invert(clean_mask)] = no_data  # Contains data for clear pixels

    # Create xarray of data
<<<<<<< HEAD
    coords = {key: dataset_in[key] for key in dataset_in.dims.keys()}
    dataset_out = xr.Dataset({'tsm': tsm}, coords=coords)

=======
    _coords = { key:dataset_in[key] for key in dataset_in.dims.keys()}
    dataset_out = xr.Dataset({'tsm': tsm}, coords=_coords)
>>>>>>> 31614c8c
    return dataset_out


def mask_water_quality(dataset_in, wofs):
    wofs_criteria = wofs.where(wofs > 0.8)
    wofs_criteria.values[wofs_criteria.values > 0] = 0
    kernel = np.array([[1, 1, 1], [1, 1, 1], [1, 1, 1]])

    mask = conv.convolve(wofs_criteria.values, kernel, mode='constant')
    mask = mask.astype(np.float32)

    dataset_out = dataset_in.copy(deep=True)
    for var in dataset_out.data_vars:
        dataset_out[var].values += mask
    utilities.nan_to_num(dataset_out, 0)

<<<<<<< HEAD
=======
    return dataset_out


def watanabe_chlorophyll(dataset_in, clean_mask=None, no_data=0):
    assert 'red' in dataset_in and 'nir' in dataset_in, "Red and NIR bands are required for the Watanabe Chlorophyll analysis."
    # Default to masking nothing.
    if clean_mask is None:
        clean_mask = create_default_clean_mask(dataset_in)

    chl_a = 925.001 * (dataset_in.nir.astype('float64') / dataset_in.red.astype('float64')) - 77.16
    chl_a.values[np.invert(clean_mask)] = no_data  # Contains data for clear pixels

    # Create xarray of data
    time = dataset_in.time
    latitude = dataset_in.latitude
    longitude = dataset_in.longitude
    dataset_out = xr.Dataset(
        {
            'watanabe_chlorophyll': chl_a
        }, coords={'time': time,
                   'latitude': latitude,
                   'longitude': longitude})
    return dataset_out


def nazeer_chlorophyll(dataset_in, clean_mask=None, no_data=0):
    # Default to masking nothing.
    if clean_mask is None:
        clean_mask = create_default_clean_mask(dataset_in)

    chl_a = (0.57 * (dataset_in.red.astype('float64') * 0.0001) /
             (dataset_in.blue.astype('float64') * 0.0001)**2) - 2.61
    chl_a.values[np.invert(clean_mask)] = no_data  # Contains data for clear pixels

    # Create xarray of data
    time = dataset_in.time
    latitude = dataset_in.latitude
    longitude = dataset_in.longitude
    dataset_out = xr.Dataset(
        {
            'nazeer_chlorophyll': chl_a
        }, coords={'time': time,
                   'latitude': latitude,
                   'longitude': longitude})
>>>>>>> 31614c8c
    return dataset_out<|MERGE_RESOLUTION|>--- conflicted
+++ resolved
@@ -32,14 +32,8 @@
     tsm.values[np.invert(clean_mask)] = no_data  # Contains data for clear pixels
 
     # Create xarray of data
-<<<<<<< HEAD
-    coords = {key: dataset_in[key] for key in dataset_in.dims.keys()}
-    dataset_out = xr.Dataset({'tsm': tsm}, coords=coords)
-
-=======
     _coords = { key:dataset_in[key] for key in dataset_in.dims.keys()}
     dataset_out = xr.Dataset({'tsm': tsm}, coords=_coords)
->>>>>>> 31614c8c
     return dataset_out
 
 
@@ -56,8 +50,6 @@
         dataset_out[var].values += mask
     utilities.nan_to_num(dataset_out, 0)
 
-<<<<<<< HEAD
-=======
     return dataset_out
 
 
@@ -102,5 +94,4 @@
         }, coords={'time': time,
                    'latitude': latitude,
                    'longitude': longitude})
->>>>>>> 31614c8c
     return dataset_out