# Copyright 2016 United States Government as represented by the Administrator
# of the National Aeronautics and Space Administration. All Rights Reserved.
#
# Portion of this code is Copyright Geoscience Australia, Licensed under the
# Apache License, Version 2.0 (the "License"); you may not use this file
# except in compliance with the License. You may obtain a copy of the License
# at
#
#    http://www.apache.org/licenses/LICENSE-2.0
#
# The CEOS 2 platform is licensed under the Apache License, Version 2.0 (the
# "License"); you may not use this file except in compliance with the License.
# You may obtain a copy of the License at
# http://www.apache.org/licenses/LICENSE-2.0.
#
# Unless required by applicable law or agreed to in writing, software
# distributed under the License is distributed on an "AS IS" BASIS, WITHOUT
# WARRANTIES OR CONDITIONS OF ANY KIND, either express or implied. See the
# License for the specific language governing permissions and limitations
# under the License.

from .dc_water_classifier import wofs_classify
from .dc_utilities import create_cfmask_clean_mask, create_bit_mask
from datetime import datetime

import scipy.ndimage.filters as conv
import numpy as np


<<<<<<< HEAD
def compute_coastal_change(old_mosaic, new_mosaic, no_data=-9999):
=======
def compute_coastal_change(old_mosaic, new_mosaic, no_data = -9999):
>>>>>>> 31614c8c
    """Compute the coastal change and coastlines for two mosaics

    Computes the output products and appends them onto the old mosaic as
    coastal_change, coastline_old, coastline_new

    Args:
        old_mosaic, new_mosaic - single timeslice mosaic data.

    Returns:
        Xarray dataset containing all original data with three new variables.

    """
    # Create a combined bitmask - cfmask if it exists, otherwise pixel_qa.
    combined_mask = create_cfmask_clean_mask(old_mosaic.cf_mask) & create_cfmask_clean_mask(
        new_mosaic.cf_mask) if 'cf_mask' in old_mosaic else create_bit_mask(
            old_mosaic.pixel_qa, [1, 2]) & create_bit_mask(new_mosaic.pixel_qa, [1, 2])

<<<<<<< HEAD
    old_water = wofs_classify(old_mosaic, mosaic=True, clean_mask=combined_mask, no_data=no_data)
    new_water = wofs_classify(new_mosaic, mosaic=True, clean_mask=combined_mask, no_data=no_data)
=======
    old_water = wofs_classify(old_mosaic, mosaic=True, clean_mask=combined_mask, no_data = no_data)
    new_water = wofs_classify(new_mosaic, mosaic=True, clean_mask=combined_mask, no_data = no_data)
>>>>>>> 31614c8c

    coastal_change = new_water - old_water

    coastal_change = coastal_change.where(coastal_change.wofs != 0)

    new_coastline = _coastline_classification_2(new_water)
    old_coastline = _coastline_classification_2(old_water)

    old_mosaic['coastal_change'] = coastal_change.wofs
    old_mosaic['coastline_old'] = old_coastline.coastline
    old_mosaic['coastline_new'] = new_coastline.coastline

    return old_mosaic


def mask_mosaic_with_coastlines(dataset):
    """Mask a mosaic using old/new coastline"""

    required_measurements = ['red', 'green', 'blue', 'coastline_old', 'coastline_new']
    assert set(required_measurements).issubset(
        set(dataset.data_vars)), "Please include all required bands: Red, green, blue, and coastline masks."

    green = _darken_color([89, 255, 61], .8)
    pink = [[255, 8, 74], [252, 8, 74], [230, 98, 137], [255, 147, 172], [255, 192, 205]][0]
    blue = [[13, 222, 255], [139, 237, 236], [0, 20, 225], [30, 144, 255]][-1]
    dataset_clone = dataset.copy(deep=True)
    # mask the new coastline in blue.
    dataset_clone.red.values[dataset_clone.coastline_new.values == 1] = _adjust_color(blue[0])
    dataset_clone.green.values[dataset_clone.coastline_new.values == 1] = _adjust_color(blue[1])
    dataset_clone.blue.values[dataset_clone.coastline_new.values == 1] = _adjust_color(blue[2])
    #mask the old coastline in green.
    dataset_clone.red.values[dataset_clone.coastline_old.values == 1] = _adjust_color(green[0])
    dataset_clone.green.values[dataset_clone.coastline_old.values == 1] = _adjust_color(green[1])
    dataset_clone.blue.values[dataset_clone.coastline_old.values == 1] = _adjust_color(green[2])

    return dataset_clone


def mask_mosaic_with_coastal_change(dataset):
    """Mask a mosaic with coastal change"""

    required_measurements = ['red', 'green', 'blue', 'coastal_change']
    assert set(required_measurements).issubset(
        set(dataset.data_vars)), "Please include all required bands: Red, green, blue, and coastal change."

    green = _darken_color([89, 255, 61], .8)
    pink = [[255, 8, 74], [252, 8, 74], [230, 98, 137], [255, 147, 172], [255, 192, 205]][0]
    blue = [[13, 222, 255], [139, 237, 236], [0, 20, 225], [30, 144, 255]][-1]
    dataset_clone = dataset.copy(deep=True)
    dataset_clone.red.values[dataset_clone.coastal_change.values == 1] = _adjust_color(pink[0])
    dataset_clone.green.values[dataset_clone.coastal_change.values == 1] = _adjust_color(pink[1])
    dataset_clone.blue.values[dataset_clone.coastal_change.values == 1] = _adjust_color(pink[2])

    dataset_clone.red.values[dataset_clone.coastal_change.values == -1] = _adjust_color(green[0])
    dataset_clone.green.values[dataset_clone.coastal_change.values == -1] = _adjust_color(green[1])
    dataset_clone.blue.values[dataset_clone.coastal_change.values == -1] = _adjust_color(green[2])

    return dataset_clone


def _adjust_color(color, scale=4096):
    return int(float(color * scale) / 255.0)


def _darken_color(color, scale=0.8):
    return [int(float(x * scale)) for x in color]


def _coastline_classification(dataset, water_band='wofs'):
    kern = np.array([[1, 1, 1], [1, 0.001, 1], [1, 1, 1]])
    convolved = conv.convolve(dataset[water_band], kern, mode='constant') // 1

    ds = dataset.where(convolved > 0)
    ds = ds.where(convolved < 6)
    ds.wofs.values[~np.isnan(ds.wofs.values)] = 1
    ds.wofs.values[np.isnan(ds.wofs.values)] = 0
    ds.rename({"wofs": "coastline"}, inplace=True)

    return ds


def _coastline_classification_2(dataset, water_band='wofs'):
    kern = np.array([[1, 1, 1], [1, 0.001, 1], [1, 1, 1]])
    convolved = conv.convolve(dataset[water_band], kern, mode='constant', cval=-999) // 1

    ds = dataset.copy(deep=True)
    ds.wofs.values[(~np.isnan(ds[water_band].values)) & (ds.wofs.values == 1)] = 1
    ds.wofs.values[convolved < 0] = 0
    ds.wofs.values[convolved > 6] = 0
    ds.rename({"wofs": "coastline"}, inplace=True)

    return ds<|MERGE_RESOLUTION|>--- conflicted
+++ resolved
@@ -27,11 +27,7 @@
 import numpy as np
 
 
-<<<<<<< HEAD
-def compute_coastal_change(old_mosaic, new_mosaic, no_data=-9999):
-=======
 def compute_coastal_change(old_mosaic, new_mosaic, no_data = -9999):
->>>>>>> 31614c8c
     """Compute the coastal change and coastlines for two mosaics
 
     Computes the output products and appends them onto the old mosaic as
@@ -49,13 +45,8 @@
         new_mosaic.cf_mask) if 'cf_mask' in old_mosaic else create_bit_mask(
             old_mosaic.pixel_qa, [1, 2]) & create_bit_mask(new_mosaic.pixel_qa, [1, 2])
 
-<<<<<<< HEAD
-    old_water = wofs_classify(old_mosaic, mosaic=True, clean_mask=combined_mask, no_data=no_data)
-    new_water = wofs_classify(new_mosaic, mosaic=True, clean_mask=combined_mask, no_data=no_data)
-=======
     old_water = wofs_classify(old_mosaic, mosaic=True, clean_mask=combined_mask, no_data = no_data)
     new_water = wofs_classify(new_mosaic, mosaic=True, clean_mask=combined_mask, no_data = no_data)
->>>>>>> 31614c8c
 
     coastal_change = new_water - old_water
 
